/*!
# Overview

[bgpkit-broker][crate] is a package that allows accessing the BGPKIT Broker API and search for BGP archive
files with different search parameters available.

# Examples

## Basic Usage with Iterator

The recommended usage to collect [BrokerItem]s is to use the built-in iterator. The
[BrokerItemIterator] handles making API queries so that it can continuously stream new items until
it reaches the end of items. This is useful for simply getting **all** matching items without need
to worry about pagination.

```no_run
use bgpkit_broker::{BgpkitBroker, BrokerItem};

let broker = BgpkitBroker::new()
    .ts_start("2022-01-01")
    .ts_end("2022-01-02")
    .collector_id("route-views2");

// Iterate by reference (reusable broker)
for item in &broker {
    println!("BGP file: {} from {} ({})",
             item.url, item.collector_id, item.data_type);
}

// Or collect into vector
let items: Vec<BrokerItem> = broker.into_iter().collect();
println!("Found {} BGP archive files", items.len());
```

## Practical BGP Data Analysis with Shortcuts

The SDK provides convenient shortcuts for common BGP data analysis patterns:

### Daily RIB Analysis Across Diverse Collectors

```no_run
use bgpkit_broker::BgpkitBroker;

// Find the most diverse collectors for comprehensive analysis
let broker = BgpkitBroker::new()
    .ts_start("2024-01-01")
    .ts_end("2024-01-31");

let diverse_collectors = broker.most_diverse_collectors(5, None).unwrap();
println!("Selected {} diverse collectors: {:?}",
         diverse_collectors.len(), diverse_collectors);

// Get daily RIB snapshots from these collectors
let daily_ribs = broker
    .clone()
    .collector_id(&diverse_collectors.join(","))
    .daily_ribs().unwrap();

println!("Found {} daily RIB snapshots for analysis", daily_ribs.len());
for rib in daily_ribs.iter().take(3) {
    println!("Daily snapshot: {} from {} at {}",
             rib.collector_id,
             rib.ts_start.format("%Y-%m-%d"),
             rib.url);
}
```

### Recent BGP Updates Monitoring

```no_run
use bgpkit_broker::BgpkitBroker;

// Monitor recent BGP updates from multiple collectors
let recent_updates = BgpkitBroker::new()
    .collector_id("route-views2,rrc00,route-views6")
    .recent_updates(6).unwrap(); // last 6 hours

println!("Found {} recent BGP update files", recent_updates.len());
for update in recent_updates.iter().take(5) {
    println!("Update: {} from {} at {}",
             update.collector_id,
             update.ts_start.format("%Y-%m-%d %H:%M:%S"),
             update.url);
}
```

### Project-specific Analysis

```no_run
use bgpkit_broker::BgpkitBroker;

// Compare RouteViews vs RIPE RIS daily snapshots
let routeviews_ribs = BgpkitBroker::new()
    .ts_start("2024-01-01")
    .ts_end("2024-01-07")
    .project("routeviews")
    .daily_ribs().unwrap();

let ripe_ribs = BgpkitBroker::new()
    .ts_start("2024-01-01")
    .ts_end("2024-01-07")
    .project("riperis")
    .daily_ribs().unwrap();

println!("RouteViews daily RIBs: {}", routeviews_ribs.len());
println!("RIPE RIS daily RIBs: {}", ripe_ribs.len());
```

### Advanced Collector Selection

```no_run
use bgpkit_broker::BgpkitBroker;

let broker = BgpkitBroker::new();

// Get diverse RouteViews collectors for focused analysis
let rv_collectors = broker.most_diverse_collectors(3, Some("routeviews")).unwrap();
println!("Diverse RouteViews collectors: {:?}", rv_collectors);

// Use them to get comprehensive recent updates
let comprehensive_updates = broker
    .clone()
    .collector_id(&rv_collectors.join(","))
    .recent_updates(12).unwrap(); // last 12 hours

println!("Got {} updates from {} collectors",
         comprehensive_updates.len(), rv_collectors.len());
```

## Manual Page Queries

For fine-grained control over pagination or custom iteration patterns:

```rust,no_run
use bgpkit_broker::BgpkitBroker;

let mut broker = BgpkitBroker::new()
    .ts_start("2022-01-01")
    .ts_end("2022-01-02")
    .page(1)
    .page_size(50);

// Query specific page
let page1_items = broker.query_single_page().unwrap();
println!("Page 1: {} items", page1_items.len());

// Move to next page
broker.turn_page(2);
let page2_items = broker.query_single_page().unwrap();
println!("Page 2: {} items", page2_items.len());
```

## Getting Latest Files and Peer Information

Access the most recent data and peer information:

```rust,no_run
use bgpkit_broker::BgpkitBroker;

// Get latest files from all collectors
let broker = BgpkitBroker::new();
let latest_files = broker.latest().unwrap();
println!("Latest files from {} collectors", latest_files.len());

// Get full-feed peers from specific collector
let peers = BgpkitBroker::new()
    .collector_id("route-views2")
    .peers_only_full_feed(true)
    .get_peers().unwrap();

println!("Found {} full-feed peers", peers.len());
for peer in peers.iter().take(3) {
    println!("Peer: AS{} ({}) - v4: {}, v6: {}",
             peer.asn, peer.ip, peer.num_v4_pfxs, peer.num_v6_pfxs);
}
```
*/

#![doc(
    html_logo_url = "https://raw.githubusercontent.com/bgpkit/assets/main/logos/icon-transparent.png",
    html_favicon_url = "https://raw.githubusercontent.com/bgpkit/assets/main/logos/favicon.ico"
)]
#![allow(unknown_lints)]

mod collector;
#[cfg(feature = "cli")]
mod crawler;
#[cfg(feature = "backend")]
pub mod db;
mod error;
mod item;
#[cfg(feature = "nats")]
pub mod notifier;
mod peer;
mod query;
mod shortcuts;

use crate::collector::DEFAULT_COLLECTORS_CONFIG;
use crate::peer::BrokerPeersResult;
use crate::query::{BrokerQueryResult, CollectorLatestResult};
use chrono::{DateTime, NaiveDate, TimeZone, Utc};
pub use collector::{load_collectors, Collector};

#[cfg(feature = "cli")]
pub use crawler::crawl_collector;
#[cfg(feature = "backend")]
pub use db::{LocalBrokerDb, UpdatesMeta, DEFAULT_PAGE_SIZE};
pub use error::BrokerError;
pub use item::BrokerItem;
pub use peer::BrokerPeer;
pub use query::{QueryParams, SortOrder};
use std::collections::HashMap;
use std::fmt::Display;
use std::net::IpAddr;

/// BgpkitBroker struct maintains the broker's URL and handles making API queries.
///
/// See [module doc][crate#examples] for usage examples.
#[derive(Clone)]
pub struct BgpkitBroker {
    pub broker_url: String,
    pub query_params: QueryParams,
    client: reqwest::blocking::Client,
    collector_project_map: HashMap<String, String>,
}

impl Default for BgpkitBroker {
    fn default() -> Self {
        dotenvy::dotenv().ok();
        let url = match std::env::var("BGPKIT_BROKER_URL") {
            Ok(url) => url.trim_end_matches('/').to_string(),
            Err(_) => "https://api.bgpkit.com/v3/broker".to_string(),
        };

        let collector_project_map = DEFAULT_COLLECTORS_CONFIG.clone().to_project_map();
        let client = match std::env::var("ONEIO_ACCEPT_INVALID_CERTS")
            .unwrap_or_default()
            .to_lowercase()
            .as_str()
        {
            "true" | "yes" | "y" => reqwest::blocking::ClientBuilder::new()
                .danger_accept_invalid_certs(true)
                .build()
                .unwrap(),
            _ => reqwest::blocking::Client::new(),
        };

        Self {
            broker_url: url,
            query_params: Default::default(),
            client,
            collector_project_map,
        }
    }
}

impl BgpkitBroker {
    /// Construct a new BgpkitBroker object.
    ///
    /// The URL and query parameters can be adjusted with other functions.
    ///
    /// Users can opt in to accept invalid SSL certificates by setting the environment variable
    /// `ONEIO_ACCEPT_INVALID_CERTS` to `true`.
    ///
    /// # Examples
    /// ```
    /// use bgpkit_broker::BgpkitBroker;
    /// let broker = BgpkitBroker::new();
    /// ```
    pub fn new() -> Self {
        Self::default()
    }

    /// Configure broker URL.
    ///
    /// You can change the default broker URL to point to your own broker instance.
    /// You can also change the URL by setting the environment variable `BGPKIT_BROKER_URL`.
    ///
    /// # Examples
    /// ```
    /// let broker = bgpkit_broker::BgpkitBroker::new()
    ///     .broker_url("api.broker.example.com/v3");
    /// ```
    pub fn broker_url<S: Display>(self, url: S) -> Self {
        let broker_url = url.to_string().trim_end_matches('/').to_string();
        Self {
            broker_url,
            query_params: self.query_params,
            client: self.client,
            collector_project_map: self.collector_project_map,
        }
    }

    /// DANGER: Accept invalid SSL certificates.
    pub fn accept_invalid_certs(self) -> Self {
        Self {
            broker_url: self.broker_url,
            query_params: self.query_params,
            client: reqwest::blocking::ClientBuilder::new()
                .danger_accept_invalid_certs(true)
                .build()
                .unwrap(),
            collector_project_map: self.collector_project_map,
        }
    }

    /// Disable SSL certificate check.
    #[deprecated(since = "0.7.1", note = "Please use `accept_invalid_certs` instead.")]
    pub fn disable_ssl_check(self) -> Self {
        Self::accept_invalid_certs(self)
    }

    /// Parse and validate timestamp string with support for multiple formats.
    ///
    /// Supported formats:
    /// - Unix timestamp: "1640995200"
    /// - RFC3339/ISO8601: "2022-01-01T00:00:00Z", "2022-01-01T12:30:45Z"
    /// - RFC3339 without Z: "2022-01-01T00:00:00", "2022-01-01T12:30:45"
    /// - Date with time: "2022-01-01 00:00:00", "2022-01-01 12:30:45"
    /// - Pure date (start of day): "2022-01-01", "2022/01/01"
    /// - Pure date with dots: "2022.01.01"
    /// - Compact date: "20220101"
    ///
    /// For pure date formats, the time component defaults to 00:00:00 (start of day).
    /// Returns a `DateTime<Utc>` for consistent handling and formatting.
    fn parse_timestamp(timestamp: &str) -> Result<DateTime<Utc>, BrokerError> {
        let ts_str = timestamp.trim();

        // Try parsing as RFC3339 with timezone (including +00:00, -05:00, Z, etc.)
        if let Ok(dt_with_tz) = DateTime::parse_from_rfc3339(ts_str) {
            return Ok(dt_with_tz.with_timezone(&Utc));
        }

        // Try parsing as RFC3339/ISO8601 with Z
        if let Ok(naive_dt) = chrono::NaiveDateTime::parse_from_str(ts_str, "%Y-%m-%dT%H:%M:%SZ") {
            return Ok(Utc.from_utc_datetime(&naive_dt));
        }

        // Try parsing as RFC3339 without Z (assume UTC)
        if let Ok(naive_dt) = chrono::NaiveDateTime::parse_from_str(ts_str, "%Y-%m-%dT%H:%M:%S") {
            return Ok(Utc.from_utc_datetime(&naive_dt));
        }

        // Try parsing as "YYYY-MM-DD HH:MM:SS" (assume UTC)
        if let Ok(naive_dt) = chrono::NaiveDateTime::parse_from_str(ts_str, "%Y-%m-%d %H:%M:%S") {
            return Ok(Utc.from_utc_datetime(&naive_dt));
        }

        // Try parsing pure date formats and convert to start of day
        let date_formats = [
            "%Y-%m-%d", // 2022-01-01
            "%Y/%m/%d", // 2022/01/01
            "%Y.%m.%d", // 2022.01.01
            "%Y%m%d",   // 20220101 - must be exactly 8 digits
        ];

        for format in &date_formats {
            if let Ok(date) = NaiveDate::parse_from_str(ts_str, format) {
                // Additional validation for compact format to ensure it's actually a date
                if format == &"%Y%m%d" && ts_str.len() != 8 {
                    continue;
                }
                // Convert to start of day in UTC
                let naive_datetime = date.and_hms_opt(0, 0, 0).unwrap();
                return Ok(Utc.from_utc_datetime(&naive_datetime));
            }
        }

        // Finally, try parsing as Unix timestamp (only if it's reasonable length and all digits)
        if ts_str.len() >= 9 && ts_str.len() <= 13 && ts_str.chars().all(|c| c.is_ascii_digit()) {
            if let Ok(timestamp) = ts_str.parse::<i64>() {
                if let Some(dt) = Utc.timestamp_opt(timestamp, 0).single() {
                    return Ok(dt);
                }
            }
        }

        Err(BrokerError::ConfigurationError(format!(
            "Invalid timestamp format '{ts_str}'. Supported formats:\n\
                - Unix timestamp: '1640995200'\n\
                - RFC3339 with timezone: '2022-01-01T00:00:00+00:00', '2022-01-01T00:00:00Z', '2022-01-01T05:00:00-05:00'\n\
                - RFC3339 without timezone: '2022-01-01T00:00:00' (assumes UTC)\n\
                - Date with time: '2022-01-01 00:00:00'\n\
                - Pure date: '2022-01-01', '2022/01/01', '2022.01.01', '20220101'"
        )))
    }

    /// Validate all configuration parameters before making API calls.
    ///
    /// This performs the same validation that was previously done at configuration time,
    /// but now happens just before queries are executed. Returns normalized query parameters.
    fn validate_configuration(&self) -> Result<QueryParams, BrokerError> {
        // Validate timestamps and normalize them
        let mut normalized_params = self.query_params.clone();

        if let Some(ts) = &self.query_params.ts_start {
            let parsed_datetime = Self::parse_timestamp(ts)?;
            normalized_params.ts_start =
                Some(parsed_datetime.format("%Y-%m-%dT%H:%M:%SZ").to_string());
        }

        if let Some(ts) = &self.query_params.ts_end {
            let parsed_datetime = Self::parse_timestamp(ts)?;
            normalized_params.ts_end =
                Some(parsed_datetime.format("%Y-%m-%dT%H:%M:%SZ").to_string());
        }

        // Validate collectors
        if let Some(collector_str) = &self.query_params.collector_id {
            let collectors: Vec<&str> = collector_str.split(',').map(|s| s.trim()).collect();
            for collector in &collectors {
                if !self.collector_project_map.contains_key(*collector) {
                    let valid_collectors: Vec<String> =
                        self.collector_project_map.keys().cloned().collect();
                    return Err(BrokerError::ConfigurationError(format!(
                        "Invalid collector ID '{collector}'. Valid collectors are: {}",
                        valid_collectors.join(", ")
                    )));
                }
            }
        }

        // Validate project
        if let Some(project_str) = &self.query_params.project {
            let project_lower = project_str.to_lowercase();
            match project_lower.as_str() {
                "rrc" | "riperis" | "ripe_ris" | "routeviews" | "route_views" | "rv" => {
                    // Valid project
                }
                _ => {
                    return Err(BrokerError::ConfigurationError(format!(
                        "Invalid project '{project_str}'. Valid projects are: 'riperis' (aliases: 'rrc', 'ripe_ris') or 'routeviews' (aliases: 'route_views', 'rv')"
                    )));
                }
            }
        }

        // Validate data type
        if let Some(data_type_str) = &self.query_params.data_type {
            let data_type_lower = data_type_str.to_lowercase();
            match data_type_lower.as_str() {
                "rib" | "ribs" | "r" | "update" | "updates" => {
                    // Valid data type
                }
                _ => {
                    return Err(BrokerError::ConfigurationError(format!(
                        "Invalid data type '{data_type_str}'. Valid data types are: 'rib' (aliases: 'ribs', 'r') or 'updates' (alias: 'update')"
                    )));
                }
            }
        }

        // Validate page number
        if self.query_params.page < 1 {
            return Err(BrokerError::ConfigurationError(format!(
                "Invalid page number {}. Page number must be >= 1",
                self.query_params.page
            )));
        }

        // Validate page size
        if !(1..=100000).contains(&self.query_params.page_size) {
            return Err(BrokerError::ConfigurationError(format!(
                "Invalid page size {}. Page size must be between 1 and 100000",
                self.query_params.page_size
            )));
        }

        Ok(normalized_params)
    }

    /// Add a filter of starting timestamp.
    ///
    /// Supports multiple timestamp formats including Unix timestamps, RFC3339 dates, and pure dates.
    /// Validation occurs at query time.
    ///
    /// # Examples
    ///
    /// Specify a Unix timestamp:
    /// ```
    /// let broker = bgpkit_broker::BgpkitBroker::new()
    ///     .ts_start("1640995200");
    /// ```
    ///
    /// Specify a RFC3339-formatted time string:
    /// ```
    /// let broker = bgpkit_broker::BgpkitBroker::new()
    ///     .ts_start("2022-01-01T00:00:00Z");
    /// ```
    ///
    /// Specify a pure date (defaults to start of day):
    /// ```
    /// let broker = bgpkit_broker::BgpkitBroker::new()
    ///     .ts_start("2022-01-01");
    /// ```
    ///
    /// Other supported formats:
    /// ```
    /// let broker = bgpkit_broker::BgpkitBroker::new()
    ///     .ts_start("2022/01/01")  // slash format
    ///     .ts_start("2022.01.01")  // dot format
    ///     .ts_start("20220101");   // compact format
    /// ```
    pub fn ts_start<S: Display>(self, ts_start: S) -> Self {
        let mut query_params = self.query_params;
        query_params.ts_start = Some(ts_start.to_string());
        Self {
            broker_url: self.broker_url,
            query_params,
            client: self.client,
            collector_project_map: self.collector_project_map,
        }
    }

    /// Add a filter of ending timestamp.
    ///
    /// Supports the same multiple timestamp formats as `ts_start`.
    /// Validation occurs at query time.
    ///
    /// # Examples
    ///
    /// Specify a Unix timestamp:
    /// ```
    /// let broker = bgpkit_broker::BgpkitBroker::new()
    ///     .ts_end("1640995200");
    /// ```
    ///
    /// Specify a RFC3339-formatted time string:
    /// ```
    /// let broker = bgpkit_broker::BgpkitBroker::new()
    ///     .ts_end("2022-01-01T00:00:00Z");
    /// ```
    ///
    /// Specify a pure date (defaults to start of day):
    /// ```
    /// let broker = bgpkit_broker::BgpkitBroker::new()
    ///     .ts_end("2022-01-01");
    /// ```
    pub fn ts_end<S: Display>(self, ts_end: S) -> Self {
        let mut query_params = self.query_params;
        query_params.ts_end = Some(ts_end.to_string());
        Self {
            broker_url: self.broker_url,
            client: self.client,
            query_params,
            collector_project_map: self.collector_project_map,
        }
    }

    /// Add a filter of collector ID (e.g. `rrc00` or `route-views2`).
    ///
    /// See the full list of collectors [here](https://github.com/bgpkit/bgpkit-broker-backend/blob/main/deployment/full-config.json).
    /// Validation occurs at query time.
    ///
    /// # Examples
    ///
    /// filter by single collector
    /// ```
    /// let broker = bgpkit_broker::BgpkitBroker::new()
    ///     .collector_id("rrc00");
    /// ```
    ///
    /// filter by multiple collector
    /// ```
    /// let broker = bgpkit_broker::BgpkitBroker::new()
    ///     .collector_id("route-views2,route-views6");
    /// ```
    pub fn collector_id<S: Display>(self, collector_id: S) -> Self {
        let mut query_params = self.query_params;
        query_params.collector_id = Some(collector_id.to_string());
        Self {
            client: self.client,
            broker_url: self.broker_url,
            query_params,
            collector_project_map: self.collector_project_map,
        }
    }

    /// Add a filter of project name with validation, i.e. `riperis` or `routeviews`.
    ///
    /// # Examples
    ///
    /// ```
    /// let broker = bgpkit_broker::BgpkitBroker::new()
    ///     .project("riperis");
    /// ```
    ///
    /// ```
    /// let broker = bgpkit_broker::BgpkitBroker::new()
    ///     .project("routeviews");
    /// ```
    pub fn project<S: Display>(self, project: S) -> Self {
        let mut query_params = self.query_params;
        query_params.project = Some(project.to_string());
        Self {
            client: self.client,
            broker_url: self.broker_url,
            query_params,
            collector_project_map: self.collector_project_map,
        }
    }

    /// Add filter of data type, i.e. `rib` or `updates`.
    ///
    /// Validation occurs at query time.
    ///
    /// # Examples
    ///
    /// ```
    /// let broker = bgpkit_broker::BgpkitBroker::new()
    ///     .data_type("rib");
    /// ```
    ///
    /// ```
    /// let broker = bgpkit_broker::BgpkitBroker::new()
    ///     .data_type("updates");
    /// ```
    pub fn data_type<S: Display>(self, data_type: S) -> Self {
        let mut query_params = self.query_params;
        query_params.data_type = Some(data_type.to_string());
        Self {
            broker_url: self.broker_url,
            client: self.client,
            query_params,
            collector_project_map: self.collector_project_map,
        }
    }

    /// Change the current page number, starting from 1.
    ///
    /// Validation occurs at query time.
    ///
    /// # Examples
    ///
    /// Start iterating with page 2.
    /// ```
    /// let broker = bgpkit_broker::BgpkitBroker::new()
    ///     .page(2);
    /// ```
    pub fn page(self, page: i64) -> Self {
        let mut query_params = self.query_params;
        query_params.page = page;
        Self {
            broker_url: self.broker_url,
            client: self.client,
            query_params,
            collector_project_map: self.collector_project_map,
        }
    }

    /// Change current page size, default 100.
    ///
    /// Validation occurs at query time.
    ///
    /// # Examples
    ///
    /// Set page size to 20.
    /// ```
    /// let broker = bgpkit_broker::BgpkitBroker::new()
    ///     .page_size(10);
    /// ```
    pub fn page_size(self, page_size: i64) -> Self {
        let mut query_params = self.query_params;
        query_params.page_size = page_size;
        Self {
            broker_url: self.broker_url,
            client: self.client,
            query_params,
            collector_project_map: self.collector_project_map,
        }
    }

    /// Add a filter of peer IP address when listing peers.
    ///
    /// # Examples
    ///
    /// ```
    /// let broker = bgpkit_broker::BgpkitBroker::new()
    ///    .peers_ip("192.168.1.1".parse().unwrap());
    /// ```
    pub fn peers_ip(self, peer_ip: IpAddr) -> Self {
        let mut query_params = self.query_params;
        query_params.peers_ip = Some(peer_ip);
        Self {
            broker_url: self.broker_url,
            client: self.client,
            query_params,
            collector_project_map: self.collector_project_map,
        }
    }

    /// Add a filter of peer ASN when listing peers.
    ///
    /// # Examples
    ///
    /// ```
    /// let broker = bgpkit_broker::BgpkitBroker::new()
    ///    .peers_asn(64496);
    /// ```
    pub fn peers_asn(self, peer_asn: u32) -> Self {
        let mut query_params = self.query_params;
        query_params.peers_asn = Some(peer_asn);
        Self {
            broker_url: self.broker_url,
            client: self.client,
            query_params,
            collector_project_map: self.collector_project_map,
        }
    }

    /// Add a filter of peer full feed status when listing peers.
    ///
    /// # Examples
    ///
    /// ```
    /// let broker = bgpkit_broker::BgpkitBroker::new()
    ///   .peers_only_full_feed(true);
    /// ```
    pub fn peers_only_full_feed(self, peer_full_feed: bool) -> Self {
        let mut query_params = self.query_params;
        query_params.peers_only_full_feed = peer_full_feed;
        Self {
            broker_url: self.broker_url,
            client: self.client,
            query_params,
            collector_project_map: self.collector_project_map,
        }
    }

    /// Turn to specified page, page starting from 1.
    ///
    /// This works with [Self::query_single_page] function to manually paginate.
    ///
    /// # Examples
    ///
    /// Manually get the first two pages of items.
    /// ```no_run
    /// let mut broker = bgpkit_broker::BgpkitBroker::new();
    /// let mut items = vec![];
    /// items.extend(broker.query_single_page().unwrap());
    /// broker.turn_page(2);
    /// items.extend(broker.query_single_page().unwrap());
    /// ```
    pub fn turn_page(&mut self, page: i64) {
        self.query_params.page = page;
    }

    /// Send API for a single page of items.
    ///
    /// # Examples
    ///
    /// Manually get the first page of items.
    /// ```no_run
    /// let broker = bgpkit_broker::BgpkitBroker::new();
    /// let items = broker.query_single_page().unwrap();
    /// ```
    pub fn query_single_page(&self) -> Result<Vec<BrokerItem>, BrokerError> {
        let validated_params = self.validate_configuration()?;
        let url = format!("{}/search{}", &self.broker_url, &validated_params);
        log::info!("sending broker query to {}", &url);
        match self.run_files_query(url.as_str()) {
            Ok(res) => Ok(res),
            Err(e) => Err(e),
        }
    }

    /// Check if the broker instance is healthy.
    ///
    /// # Examples
    ///
    /// ```no_run
    /// let broker = bgpkit_broker::BgpkitBroker::new();
    /// assert!(broker.health_check().is_ok())
    /// ```
    pub fn health_check(&self) -> Result<(), BrokerError> {
        let url = format!("{}/health", &self.broker_url.trim_end_matches('/'));
        match self.client.get(url.as_str()).send() {
            Ok(response) => {
                if response.status() == reqwest::StatusCode::OK {
                    Ok(())
                } else {
                    Err(BrokerError::BrokerError(format!(
                        "endpoint unhealthy {}",
                        self.broker_url
                    )))
                }
            }
            Err(_e) => Err(BrokerError::BrokerError(format!(
                "endpoint unhealthy {}",
                self.broker_url
            ))),
        }
    }

    /// Send a query to get **all** data times returned.
    ///
    /// This usually is what one needs.
    ///
    /// # Examples
    ///
    /// Get all RIB files on 2022-01-01 from route-views2.
    /// ```no_run
    /// let broker = bgpkit_broker::BgpkitBroker::new()
    ///     .ts_start("2022-01-01T00:00:00Z")
    ///     .ts_end("2022-01-01T23:59:00Z")
    ///     .data_type("rib")
    ///     .collector_id("route-views2");
    /// let items = broker.query().unwrap();
    ///
    /// // 1 RIB dump very 2 hours, total of 12 files for 1 day
    /// assert_eq!(items.len(), 12);
    /// ```
    pub fn query(&self) -> Result<Vec<BrokerItem>, BrokerError> {
        let mut p = self.validate_configuration()?;

        let mut items = vec![];
        loop {
            let url = format!("{}/search{}", &self.broker_url, &p);

            let res_items = self.run_files_query(url.as_str())?;

            let items_count = res_items.len() as i64;

            if items_count == 0 {
                // reaches the end
                break;
            }

            items.extend(res_items);
            let cur_page = p.page;
            p = p.page(cur_page + 1);

            if items_count < p.page_size {
                // reaches the end
                break;
            }
        }
        Ok(items)
    }

    /// Send a query to get the **latest** data for each collector.
    ///
    /// The returning result is structured as a vector of [CollectorLatestItem] objects.
    ///
    /// # Examples
    ///
    /// ```no_run
    /// let broker = bgpkit_broker::BgpkitBroker::new();
    /// let latest_items = broker.latest().unwrap();
    /// for item in &latest_items {
    ///     println!("{}", item);
    /// }
    /// ```
    pub fn latest(&self) -> Result<Vec<BrokerItem>, BrokerError> {
        let latest_query_url = format!("{}/latest", self.broker_url);
        let mut items = match self.client.get(latest_query_url.as_str()).send() {
            Ok(response) => match response.json::<CollectorLatestResult>() {
                Ok(result) => result.data,
                Err(_) => {
                    return Err(BrokerError::BrokerError(
                        "Error parsing response".to_string(),
                    ));
                }
            },
            Err(e) => {
                return Err(BrokerError::BrokerError(format!(
                    "Unable to connect to the URL ({latest_query_url}): {e}"
                )));
            }
        };

        items.retain(|item| {
            let mut matches = true;
            if let Some(project) = &self.query_params.project {
                match project.to_lowercase().as_str() {
                    "rrc" | "riperis" | "ripe_ris" => {
                        matches = self
                            .collector_project_map
                            .get(&item.collector_id)
                            .cloned()
                            .unwrap_or_default()
                            .as_str()
                            == "riperis";
                    }
                    "routeviews" | "route_views" | "rv" => {
                        matches = self
                            .collector_project_map
                            .get(&item.collector_id)
                            .cloned()
                            .unwrap_or_default()
                            .as_str()
                            == "routeviews";
                    }
                    _ => {}
                }
            }

            if let Some(data_type) = &self.query_params.data_type {
                match data_type.to_lowercase().as_str() {
                    "rib" | "ribs" | "r" => {
                        if !item.is_rib() {
                            // if not RIB file, not match
                            matches = false
                        }
                    }
                    "update" | "updates" => {
                        if item.is_rib() {
                            // if is RIB file, not match
                            matches = false
                        }
                    }
                    _ => {}
                }
            }

            if let Some(collector_id) = &self.query_params.collector_id {
                if item.collector_id.as_str() != collector_id.as_str() {
                    matches = false
                }
            }

            matches
        });

        Ok(items)
    }

    /// Get the most recent information for collector peers.
    ///
    /// The returning result is structured as a vector of [BrokerPeer] objects.
    ///
    /// # Examples
    ///
    /// ## Get all peers
    ///
    /// ```no_run
    /// let broker = bgpkit_broker::BgpkitBroker::new();
    /// let peers = broker.get_peers().unwrap();
    /// for peer in &peers {
    ///     println!("{:?}", peer);
    /// }
    /// ```
    ///
    /// ## Get peers from a specific collector
    ///
    /// ```no_run
    /// let broker = bgpkit_broker::BgpkitBroker::new()
    ///    .collector_id("route-views2");
    /// let peers = broker.get_peers().unwrap();
    /// for peer in &peers {
    ///    println!("{:?}", peer);
    /// }
    /// ```
    ///
    /// ## Get peers from a specific ASN
    ///
    /// ```no_run
    /// let broker = bgpkit_broker::BgpkitBroker::new()
    ///   .peers_asn(64496);
    /// let peers = broker.get_peers().unwrap();
    /// for peer in &peers {
    ///    println!("{:?}", peer);
    /// }
    /// ```
    ///
    /// ## Get peers from a specific IP address
    ///
    /// ```no_run
    /// let broker = bgpkit_broker::BgpkitBroker::new()
    ///   .peers_ip("192.168.1.1".parse().unwrap());
    /// let peers = broker.get_peers().unwrap();
    /// for peer in &peers {
    ///   println!("{:?}", peer);
    /// }
    /// ```
    ///
    /// ## Get peers with full feed
    ///
    /// ```no_run
    /// let broker = bgpkit_broker::BgpkitBroker::new()
    ///  .peers_only_full_feed(true);
    /// let peers = broker.get_peers().unwrap();
    /// for peer in &peers {
    ///     println!("{:?}", peer);
    /// }
    /// ```
    ///
    /// ## Get peers from a specific collector with full feed
    ///
    /// ```no_run
    /// let broker = bgpkit_broker::BgpkitBroker::new()
    ///  .collector_id("route-views2")
    /// .peers_only_full_feed(true);
    /// let peers = broker.get_peers().unwrap();
    /// for peer in &peers {
    ///    println!("{:?}", peer);
    /// }
    /// ```
    pub fn get_peers(&self) -> Result<Vec<BrokerPeer>, BrokerError> {
        let mut url = format!("{}/peers", self.broker_url);
        let mut param_strings = vec![];
        if let Some(ip) = &self.query_params.peers_ip {
            param_strings.push(format!("ip={ip}"));
        }
        if let Some(asn) = &self.query_params.peers_asn {
            param_strings.push(format!("asn={asn}"));
        }
        if self.query_params.peers_only_full_feed {
            param_strings.push("full_feed=true".to_string());
        }
        if let Some(collector_id) = &self.query_params.collector_id {
            param_strings.push(format!("collector={collector_id}"));
        }
        if !param_strings.is_empty() {
            let param_string = param_strings.join("&");
            url = format!("{url}?{param_string}");
        }

        let peers = match self.client.get(url.as_str()).send() {
            Ok(response) => match response.json::<BrokerPeersResult>() {
                Ok(result) => result.data,
                Err(_) => {
                    return Err(BrokerError::BrokerError(
                        "Error parsing response".to_string(),
                    ));
                }
            },
            Err(e) => {
                return Err(BrokerError::BrokerError(format!(
                    "Unable to connect to the URL ({url}): {e}"
                )));
            }
        };
        Ok(peers)
    }

    fn run_files_query(&self, url: &str) -> Result<Vec<BrokerItem>, BrokerError> {
        log::info!("sending broker query to {}", &url);
        match self.client.get(url).send() {
            Ok(res) => match res.json::<BrokerQueryResult>() {
                Ok(res) => {
                    if let Some(e) = res.error {
                        Err(BrokerError::BrokerError(e))
                    } else {
                        Ok(res.data)
                    }
                }
                Err(e) => {
                    // json decoding error. most likely the service returns an error message without
                    // `data` field.
                    Err(BrokerError::BrokerError(e.to_string()))
                }
            },
            Err(e) => Err(BrokerError::from(e)),
        }
    }
}

/// Iterator for BGPKIT Broker that iterates through one [BrokerItem] at a time.
///
/// The [IntoIterator] trait is implemented for both the struct and the reference, so that you can
/// either iterate through items by taking the ownership of the broker, or use the reference to broker
/// to iterate.
///
/// ```no_run
/// use bgpkit_broker::{BgpkitBroker, BrokerItem};
///
/// let mut broker = BgpkitBroker::new()
///     .ts_start("1634693400")
///     .ts_end("1634693400")
///     .page_size(10)
///     .page(2);
///
/// // create iterator from reference (so that you can reuse the broker object)
/// // same as `&broker.into_intr()`
/// for item in &broker {
///     println!("{}", item);
/// }
///
/// // create iterator from the broker object (taking ownership)
/// let items = broker.into_iter().collect::<Vec<BrokerItem>>();
///
/// assert_eq!(items.len(), 43);
/// ```
pub struct BrokerItemIterator {
    broker: BgpkitBroker,
    cached_items: Vec<BrokerItem>,
    first_run: bool,
}

impl BrokerItemIterator {
    pub fn new(broker: BgpkitBroker) -> BrokerItemIterator {
        BrokerItemIterator {
            broker,
            cached_items: vec![],
            first_run: true,
        }
    }
}

impl Iterator for BrokerItemIterator {
    type Item = BrokerItem;

    fn next(&mut self) -> Option<Self::Item> {
        // if we have cached items, simply pop and return
        if let Some(item) = self.cached_items.pop() {
            return Some(item);
        }

        // no more cached items, refill cache by one more broker query
        if self.first_run {
            // if it's the first time running, do not change page, and switch the flag.
            self.first_run = false;
        } else {
            // if it's not the first time running, add page number by one.
            self.broker.query_params.page += 1;
        }

        // query the current page
        let items = match self.broker.query_single_page() {
            Ok(i) => i,
            Err(_) => return None,
        };

        if items.is_empty() {
            // break out the iteration
            return None;
        } else {
            // fill the cache
            self.cached_items = items;
            self.cached_items.reverse();
        }

        Some(self.cached_items.pop().unwrap())
    }
}

impl IntoIterator for BgpkitBroker {
    type Item = BrokerItem;
    type IntoIter = BrokerItemIterator;

    fn into_iter(self) -> Self::IntoIter {
        BrokerItemIterator::new(self)
    }
}

impl IntoIterator for &BgpkitBroker {
    type Item = BrokerItem;
    type IntoIter = BrokerItemIterator;

    fn into_iter(self) -> Self::IntoIter {
        BrokerItemIterator::new(self.clone())
    }
}

#[cfg(test)]
mod tests {
    use super::*;

    #[test]
    fn test_query() {
        let broker = BgpkitBroker::new()
            .ts_start("1634693400")
            .ts_end("1634693400");
        let res = broker.query();
        assert!(&res.is_ok());
        let data = res.unwrap();
        assert!(!data.is_empty());
    }

    #[test]
    fn test_network_error() {
        let broker = BgpkitBroker::new().broker_url("https://api.broker.example.com/v2");
        let res = broker.query();
        // when testing a must-fail query, you could use `matches!` macro to do so
        assert!(res.is_err());
        assert!(matches!(res.err(), Some(BrokerError::NetworkError(_))));
    }

    #[test]
    fn test_broker_error() {
        let broker = BgpkitBroker::new().page(-1);
        let result = broker.query();
        assert!(result.is_err());
        assert!(matches!(
            result.err(),
            Some(BrokerError::ConfigurationError(_))
        ));
    }

    #[test]
    fn test_query_all() {
        let broker = BgpkitBroker::new()
            .ts_start("1634693400")
            .ts_end("1634693400")
            .page_size(100);
        let res = broker.query();
        assert!(res.is_ok());
<<<<<<< HEAD
        assert_eq!(res.ok().unwrap().len(), 54);
=======
        assert!(res.ok().unwrap().len() >= 54);
>>>>>>> 796bb38e
    }

    #[test]
    fn test_iterator() {
        let broker = BgpkitBroker::new()
            .ts_start("1634693400")
            .ts_end("1634693400");

<<<<<<< HEAD
        assert_eq!(broker.into_iter().count(), 54);
=======
        assert!(broker.into_iter().count() >= 54);
>>>>>>> 796bb38e
    }

    #[test]
    fn test_filters() {
        let broker = BgpkitBroker::new()
            .ts_start("1634693400")
            .ts_end("1634693400");
        let items = broker.query().unwrap();
<<<<<<< HEAD
        assert_eq!(items.len(), 54);
=======
        assert!(items.len() >= 54);
>>>>>>> 796bb38e

        let broker = BgpkitBroker::new()
            .ts_start("1634693400")
            .ts_end("1634693400")
            .collector_id("rrc00");
        let items = broker.query().unwrap();
        assert_eq!(items.len(), 1);

        let broker = BgpkitBroker::new()
            .ts_start("1634693400")
            .ts_end("1634693400")
            .project("riperis");
        let items = broker.query().unwrap();
        assert_eq!(items.len(), 23);
    }

    #[test]
    fn test_latest() {
        let broker = BgpkitBroker::new();
        let items = broker.latest().unwrap();
        assert!(items.len() >= 125);

        let broker = BgpkitBroker::new().project("routeviews".to_string());
        let items = broker.latest().unwrap();
        assert!(!items.is_empty());
        assert!(items
            .iter()
            .all(|item| !item.collector_id.starts_with("rrc")));

        let broker = BgpkitBroker::new().project("riperis".to_string());
        let items = broker.latest().unwrap();
        assert!(!items.is_empty());
        assert!(items
            .iter()
            .all(|item| item.collector_id.starts_with("rrc")));

        let broker = BgpkitBroker::new().data_type("rib".to_string());
        let items = broker.latest().unwrap();
        assert!(!items.is_empty());
        assert!(items.iter().all(|item| item.is_rib()));

        let broker = BgpkitBroker::new().data_type("update".to_string());
        let items = broker.latest().unwrap();
        assert!(!items.is_empty());
        assert!(items.iter().all(|item| !item.is_rib()));

        let broker = BgpkitBroker::new().collector_id("rrc00".to_string());
        let items = broker.latest().unwrap();
        assert!(!items.is_empty());
        assert!(items
            .iter()
            .all(|item| item.collector_id.as_str() == "rrc00"));
        assert_eq!(items.len(), 2);
    }

    #[test]
    fn test_latest_no_ssl() {
        let broker = BgpkitBroker::new().accept_invalid_certs();
        let items = broker.latest().unwrap();
        assert!(items.len() >= 125);
    }

    #[test]
    fn test_health_check() {
        let broker = BgpkitBroker::new();
        let res = broker.health_check();
        assert!(res.is_ok());
    }

    #[test]
    fn test_peers() {
        let broker = BgpkitBroker::new();
        let all_peers = broker.get_peers().unwrap();
        assert!(!all_peers.is_empty());
        let first_peer = all_peers.first().unwrap();
        let first_ip = first_peer.ip;
        let first_asn = first_peer.asn;

        let broker = BgpkitBroker::new().peers_ip(first_ip);
        let peers = broker.get_peers().unwrap();
        assert!(!peers.is_empty());

        let broker = BgpkitBroker::new().peers_asn(first_asn);
        let peers = broker.get_peers().unwrap();
        assert!(!peers.is_empty());

        let broker = BgpkitBroker::new().peers_only_full_feed(true);
        let full_feed_peers = broker.get_peers().unwrap();
        assert!(!full_feed_peers.is_empty());
        assert!(full_feed_peers.len() < all_peers.len());

        let broker = BgpkitBroker::new().collector_id("rrc00");
        let rrc_peers = broker.get_peers().unwrap();
        assert!(!rrc_peers.is_empty());
        assert!(rrc_peers.iter().all(|peer| peer.collector == "rrc00"));

        let broker = BgpkitBroker::new().collector_id("rrc00,route-views2");
        let rrc_rv_peers = broker.get_peers().unwrap();
        assert!(!rrc_rv_peers.is_empty());
        assert!(rrc_rv_peers
            .iter()
            .any(|peer| peer.collector == "rrc00" || peer.collector == "route-views2"));

        assert!(rrc_rv_peers.len() > rrc_peers.len());
    }

    #[test]
    fn test_timestamp_parsing_unix() {
        let broker = BgpkitBroker::new();

        // Valid Unix timestamps - configuration succeeds, normalization happens at query time
        let result = broker.clone().ts_start("1640995200");
        // Raw input is stored during configuration
        assert_eq!(result.query_params.ts_start, Some("1640995200".to_string()));

        let result = broker.clone().ts_end("1640995200");
        assert_eq!(result.query_params.ts_end, Some("1640995200".to_string()));
    }

    #[test]
    fn test_timestamp_parsing_rfc3339() {
        let broker = BgpkitBroker::new();

        // RFC3339 with Z - raw input stored during configuration
        let result = broker.clone().ts_start("2022-01-01T00:00:00Z");
        assert_eq!(
            result.query_params.ts_start,
            Some("2022-01-01T00:00:00Z".to_string())
        );

        // RFC3339 without Z - raw input stored during configuration
        let result = broker.clone().ts_start("2022-01-01T12:30:45");
        assert_eq!(
            result.query_params.ts_start,
            Some("2022-01-01T12:30:45".to_string())
        );

        // Date with time format - raw input stored during configuration
        let result = broker.clone().ts_end("2022-01-01 12:30:45");
        assert_eq!(
            result.query_params.ts_end,
            Some("2022-01-01 12:30:45".to_string())
        );
    }

    #[test]
    fn test_timestamp_parsing_pure_dates() {
        let broker = BgpkitBroker::new();

        // Standard date format - raw input stored during configuration
        let result = broker.clone().ts_start("2022-01-01");
        assert_eq!(result.query_params.ts_start, Some("2022-01-01".to_string()));

        // Slash format
        let result = broker.clone().ts_start("2022/01/01");
        assert_eq!(result.query_params.ts_start, Some("2022/01/01".to_string()));

        // Dot format
        let result = broker.clone().ts_end("2022.01.01");
        assert_eq!(result.query_params.ts_end, Some("2022.01.01".to_string()));

        // Compact format
        let result = broker.clone().ts_end("20220101");
        assert_eq!(result.query_params.ts_end, Some("20220101".to_string()));
    }

    #[test]
    fn test_timestamp_parsing_whitespace() {
        let broker = BgpkitBroker::new();

        // Test that raw input with whitespace is stored during configuration
        let result = broker.clone().ts_start("  2022-01-01  ");
        assert_eq!(
            result.query_params.ts_start,
            Some("  2022-01-01  ".to_string())
        );

        let result = broker.clone().ts_end("\t1640995200\n");
        assert_eq!(
            result.query_params.ts_end,
            Some("\t1640995200\n".to_string())
        );
    }

    #[test]
    fn test_timestamp_parsing_errors() {
        let broker = BgpkitBroker::new();

        // Invalid format - error occurs at query time
        let broker_with_invalid = broker.clone().ts_start("invalid-timestamp");
        let result = broker_with_invalid.query();
        assert!(result.is_err());
        assert!(matches!(
            result.err(),
            Some(BrokerError::ConfigurationError(_))
        ));

        // Invalid date - error occurs at query time
        let broker_with_invalid = broker.clone().ts_end("2022-13-01");
        let result = broker_with_invalid.query();
        assert!(result.is_err());
        assert!(matches!(
            result.err(),
            Some(BrokerError::ConfigurationError(_))
        ));

        // Invalid compact date - error occurs at query time
        let broker_with_invalid = broker.clone().ts_start("20221301");
        let result = broker_with_invalid.query();
        assert!(result.is_err());
        assert!(matches!(
            result.err(),
            Some(BrokerError::ConfigurationError(_))
        ));

        // Partially valid format - error occurs at query time
        let broker_with_invalid = broker.clone().ts_start("2022-01");
        let result = broker_with_invalid.query();
        assert!(result.is_err());
        assert!(matches!(
            result.err(),
            Some(BrokerError::ConfigurationError(_))
        ));
    }

    #[test]
    fn test_parse_timestamp_direct() {
        use chrono::{NaiveDate, NaiveDateTime};

        // Test the parse_timestamp function directly - it now returns DateTime<Utc>

        // Unix timestamp
        let expected_unix = Utc.timestamp_opt(1640995200, 0).single().unwrap();
        assert_eq!(
            BgpkitBroker::parse_timestamp("1640995200").unwrap(),
            expected_unix
        );

        // RFC3339 formats
        let expected_rfc3339_z = Utc.from_utc_datetime(
            &NaiveDateTime::parse_from_str("2022-01-01T00:00:00", "%Y-%m-%dT%H:%M:%S").unwrap(),
        );
        assert_eq!(
            BgpkitBroker::parse_timestamp("2022-01-01T00:00:00Z").unwrap(),
            expected_rfc3339_z
        );

        let expected_rfc3339_no_z = Utc.from_utc_datetime(
            &NaiveDateTime::parse_from_str("2022-01-01T12:30:45", "%Y-%m-%dT%H:%M:%S").unwrap(),
        );
        assert_eq!(
            BgpkitBroker::parse_timestamp("2022-01-01T12:30:45").unwrap(),
            expected_rfc3339_no_z
        );

        let expected_space_format = Utc.from_utc_datetime(
            &NaiveDateTime::parse_from_str("2022-01-01 12:30:45", "%Y-%m-%d %H:%M:%S").unwrap(),
        );
        assert_eq!(
            BgpkitBroker::parse_timestamp("2022-01-01 12:30:45").unwrap(),
            expected_space_format
        );

        // Pure date formats (all convert to start of day in UTC)
        let expected_date = Utc.from_utc_datetime(
            &NaiveDate::from_ymd_opt(2022, 1, 1)
                .unwrap()
                .and_hms_opt(0, 0, 0)
                .unwrap(),
        );
        assert_eq!(
            BgpkitBroker::parse_timestamp("2022-01-01").unwrap(),
            expected_date
        );
        assert_eq!(
            BgpkitBroker::parse_timestamp("2022/01/01").unwrap(),
            expected_date
        );
        assert_eq!(
            BgpkitBroker::parse_timestamp("2022.01.01").unwrap(),
            expected_date
        );
        assert_eq!(
            BgpkitBroker::parse_timestamp("20220101").unwrap(),
            expected_date
        );

        // Test timezone formats - these should now work
        let result_plus_tz = BgpkitBroker::parse_timestamp("2022-01-01T00:00:00+00:00").unwrap();
        assert_eq!(result_plus_tz, expected_date);
        println!("✓ +00:00 timezone format works");

        // Test timezone conversion: 2022-01-01T05:00:00-05:00 = 2022-01-01T10:00:00Z
        let result_minus_tz = BgpkitBroker::parse_timestamp("2022-01-01T05:00:00-05:00").unwrap();
        let expected_10am = Utc.with_ymd_and_hms(2022, 1, 1, 10, 0, 0).unwrap();
        assert_eq!(result_minus_tz, expected_10am);
        println!("✓ -05:00 timezone format works (05:00-05:00 = 10:00Z)");

        // Error cases
        assert!(BgpkitBroker::parse_timestamp("invalid").is_err());
        assert!(BgpkitBroker::parse_timestamp("2022-13-01").is_err());
        assert!(BgpkitBroker::parse_timestamp("2022-01").is_err());
    }

    #[test]
    fn test_collector_id_validation() {
        let broker = BgpkitBroker::new();

        // Valid single collector - no error at configuration time
        let broker_valid = broker.clone().collector_id("rrc00");
        let result = broker_valid.validate_configuration();
        assert!(result.is_ok());

        // Valid multiple collectors - no error at configuration time
        let broker_valid = broker.clone().collector_id("rrc00,route-views2");
        let result = broker_valid.validate_configuration();
        assert!(result.is_ok());

        // Invalid collector - error occurs at validation
        let broker_invalid = broker.clone().collector_id("invalid-collector");
        let result = broker_invalid.validate_configuration();
        assert!(result.is_err());
        assert!(matches!(
            result.err(),
            Some(BrokerError::ConfigurationError(_))
        ));

        // Mixed valid and invalid collectors - error occurs at validation
        let broker_invalid = broker.clone().collector_id("rrc00,invalid-collector");
        let result = broker_invalid.validate_configuration();
        assert!(result.is_err());
        assert!(matches!(
            result.err(),
            Some(BrokerError::ConfigurationError(_))
        ));
    }

    #[test]
    fn test_project_validation() {
        let broker = BgpkitBroker::new();

        // Valid projects - no error at configuration time
        let broker_valid = broker.clone().project("riperis");
        let result = broker_valid.validate_configuration();
        assert!(result.is_ok());

        let broker_valid = broker.clone().project("routeviews");
        let result = broker_valid.validate_configuration();
        assert!(result.is_ok());

        // Valid aliases - no error at configuration time
        let broker_valid = broker.clone().project("rrc");
        let result = broker_valid.validate_configuration();
        assert!(result.is_ok());

        let broker_valid = broker.clone().project("rv");
        let result = broker_valid.validate_configuration();
        assert!(result.is_ok());

        // Invalid project - error occurs at validation
        let broker_invalid = broker.clone().project("invalid-project");
        let result = broker_invalid.validate_configuration();
        assert!(result.is_err());
        assert!(matches!(
            result.err(),
            Some(BrokerError::ConfigurationError(_))
        ));
    }

    #[test]
    fn test_data_type_validation() {
        let broker = BgpkitBroker::new();

        // Valid data types - no error at configuration time
        let broker_valid = broker.clone().data_type("rib");
        let result = broker_valid.validate_configuration();
        assert!(result.is_ok());

        let broker_valid = broker.clone().data_type("updates");
        let result = broker_valid.validate_configuration();
        assert!(result.is_ok());

        // Valid aliases - no error at configuration time
        let broker_valid = broker.clone().data_type("ribs");
        let result = broker_valid.validate_configuration();
        assert!(result.is_ok());

        let broker_valid = broker.clone().data_type("update");
        let result = broker_valid.validate_configuration();
        assert!(result.is_ok());

        // Invalid data type - error occurs at validation
        let broker_invalid = broker.clone().data_type("invalid-type");
        let result = broker_invalid.validate_configuration();
        assert!(result.is_err());
        assert!(matches!(
            result.err(),
            Some(BrokerError::ConfigurationError(_))
        ));
    }

    #[test]
    fn test_page_validation() {
        let broker = BgpkitBroker::new();

        // Valid page number - no error at configuration time
        let broker_valid = broker.clone().page(1);
        let result = broker_valid.validate_configuration();
        assert!(result.is_ok());

        let broker_valid = broker.clone().page(100);
        let result = broker_valid.validate_configuration();
        assert!(result.is_ok());

        // Invalid page number - error occurs at validation
        let broker_invalid = broker.clone().page(0);
        let result = broker_invalid.validate_configuration();
        assert!(result.is_err());
        assert!(matches!(
            result.err(),
            Some(BrokerError::ConfigurationError(_))
        ));
    }

    #[test]
    fn test_page_size_validation() {
        let broker = BgpkitBroker::new();

        // Valid page sizes - no error at configuration time
        let broker_valid = broker.clone().page_size(1);
        let result = broker_valid.validate_configuration();
        assert!(result.is_ok());

        let broker_valid = broker.clone().page_size(100);
        let result = broker_valid.validate_configuration();
        assert!(result.is_ok());

        let broker_valid = broker.clone().page_size(100000);
        let result = broker_valid.validate_configuration();
        assert!(result.is_ok());

        // Invalid page sizes - error occurs at validation
        let broker_invalid = broker.clone().page_size(0);
        let result = broker_invalid.validate_configuration();
        assert!(result.is_err());
        assert!(matches!(
            result.err(),
            Some(BrokerError::ConfigurationError(_))
        ));

        let broker_invalid = broker.clone().page_size(100001);
        let result = broker_invalid.validate_configuration();
        assert!(result.is_err());
        assert!(matches!(
            result.err(),
            Some(BrokerError::ConfigurationError(_))
        ));
    }

    #[test]
    fn test_method_chaining() {
        let broker = BgpkitBroker::new()
            .ts_start("1634693400")
            .ts_end("1634693400")
            .collector_id("rrc00")
            .project("riperis")
            .data_type("rib")
            .page(1)
            .page_size(10);

        // Raw input is stored during configuration
        assert_eq!(broker.query_params.ts_start, Some("1634693400".to_string()));
        assert_eq!(broker.query_params.ts_end, Some("1634693400".to_string()));
        assert_eq!(broker.query_params.collector_id, Some("rrc00".to_string()));
        assert_eq!(broker.query_params.project, Some("riperis".to_string()));
        assert_eq!(broker.query_params.data_type, Some("rib".to_string()));
        assert_eq!(broker.query_params.page, 1);
        assert_eq!(broker.query_params.page_size, 10);
    }
}<|MERGE_RESOLUTION|>--- conflicted
+++ resolved
@@ -1196,11 +1196,7 @@
             .page_size(100);
         let res = broker.query();
         assert!(res.is_ok());
-<<<<<<< HEAD
-        assert_eq!(res.ok().unwrap().len(), 54);
-=======
         assert!(res.ok().unwrap().len() >= 54);
->>>>>>> 796bb38e
     }
 
     #[test]
@@ -1208,12 +1204,7 @@
         let broker = BgpkitBroker::new()
             .ts_start("1634693400")
             .ts_end("1634693400");
-
-<<<<<<< HEAD
-        assert_eq!(broker.into_iter().count(), 54);
-=======
         assert!(broker.into_iter().count() >= 54);
->>>>>>> 796bb38e
     }
 
     #[test]
@@ -1222,11 +1213,7 @@
             .ts_start("1634693400")
             .ts_end("1634693400");
         let items = broker.query().unwrap();
-<<<<<<< HEAD
-        assert_eq!(items.len(), 54);
-=======
         assert!(items.len() >= 54);
->>>>>>> 796bb38e
 
         let broker = BgpkitBroker::new()
             .ts_start("1634693400")
